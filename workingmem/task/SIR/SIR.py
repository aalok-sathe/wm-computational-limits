--- conflicted
+++ resolved
@@ -48,18 +48,8 @@
     """[DEPRECATED] number (absolute) of registers to hold out. 
         these registers will never make an appearance in the train set"""
     heldout_items: int = 0
-<<<<<<< HEAD
     """[DEPRECATED] number (absolute) of items to hold out. 
         these items will never appear in the train"""
-    locality: typing.Union[int, None] = None
-    """the locality value, when supplied, is used to sample concurrent registers locally
-        (numerically close to one another). i.e., register_i can only ever 
-        occur in the same trial sequence as register_{i \pm locality}.  
-        this allows us to break the locality constraint at test time to see
-        out-of-locality-distribution generalization.
-        this is one way to introduce a correlation structure in the (training) data."""
-=======
-    """number (absolute) of items to hold out. these items will never appear in the train split"""
     heldout_items_per_reg: int = 3
     """number of items that will be held-out per register during training. these register-item
        pairings will never appear in the training set (when mode='train') or validation set 
@@ -73,7 +63,6 @@
         TODO: option to manipulate locality of train/test split. alternatively, we could
         do this evaluation using a separate dataset with the locality parameter relaxed
         (which should make the test data OOD)"""
->>>>>>> 248794f9
     ignore_prob: float = 0.5
     """probability of an ignore instruction"""
     same_diff_prob: float = 0.5
@@ -98,20 +87,11 @@
         to be a case when the same item is potentially stored across multiple roles
         and it needs to be differentiated). """
     local_split_set_control: typing.Union[bool, None] = None
-<<<<<<< HEAD
     """[DEPRECATED] (weak) control condition where, within each trial sequence, 
         the role and item pairings are section off into split-sets 
         (mimics the global split set condition on a micro scale)"""
-=======
-    """NOTE: this has not yet been implemented. the idea is similar to the global condition except
-        that the split-set is per trial sequence: so it takes away the pressure to do 
-        role-addressability within a trial sequence but retains it at a global level (in the subsequent
-        trial sequence the register might appear with an item it didn't previously occur with.)
-    """
-
     seed: typing.Union[int, None] = None
     """random seed for dataset generation as well as picking the random heldout combinations"""
->>>>>>> 248794f9
 
     n_train: int = 100_000
     n_val: int = 1_000
